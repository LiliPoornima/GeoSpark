# GeoSpark: Renewable Energy Site Selection AI System

## Table of Contents
1. [Overview](#overview)
2. [System Architecture](#system-architecture)
3. [Features](#features)
4. [Responsible AI](#responsible-ai)
5. [Installation](#installation)
6. [Usage](#usage)
7. [Repository Structure](#repository-structure)
8. [Commercialization](#commercialization)
9. [Contributors](#contributors)


## Overview

GeoSpark is a cutting-edge multi-agent AI system designed for renewable energy site selection, location analysis, resource estimation, and cost evaluation. The system integrates Large Language Models (LLMs), Natural Language Processing (NLP), Information Retrieval (IR), and comprehensive security features to provide intelligent decision support for renewable energy projects.

### Key Capabilities
- **Intelligent Site Selection**: AI-powered analysis of geographical locations for renewable energy potential
- **Resource Assessment**: Comprehensive evaluation of solar, wind, and hydroelectric resources
- **Cost Analysis**: Advanced financial modeling and ROI calculations
- **Risk Assessment**: Environmental, regulatory, and technical risk evaluation
- **Report Generation**: Automated report creation with insights and recommendations

### Technology Stack
- **Backend**: FastAPI, Python 3.11+
- **AI/ML**: OpenAI GPT-4, Anthropic Claude, spaCy, NLTK
- **Database**: PostgreSQL with PostGIS for geospatial data
- **Vector Database**: ChromaDB for semantic search
- **Security**: JWT authentication, AES encryption, input sanitization
- **Communication**: Model Context Protocol (MCP), HTTP APIs, WebSocket connections

## System Architecture

### Multi-Agent Components

#### 1. Site Selection Agent
- **Purpose**: Analyzes geographical locations for renewable energy potential
- **Capabilities**: 
  - Geospatial analysis
  - Environmental assessment
  - Regulatory compliance checking
  - Accessibility evaluation
- **Input**: Latitude, longitude, area specifications
- **Output**: Site suitability scores, recommendations, risk assessments

#### 2. Resource Estimation Agent
- **Purpose**: Evaluates renewable energy resources (solar, wind, hydro)
- **Capabilities**:
  - Weather data analysis
  - Resource yield modeling
  - Seasonal variation analysis
  - Uncertainty quantification
- **Input**: Location data, system configuration
- **Output**: Annual generation estimates, capacity factors, resource quality scores

#### 3. Cost Evaluation Agent
- **Purpose**: Calculates project costs and financial viability
- **Capabilities**:
  - CAPEX/OPEX estimation
  - Financial metrics calculation
  - Sensitivity analysis
  - Risk assessment
- **Input**: Project specifications, financial parameters
- **Output**: Cost breakdowns, NPV, IRR, payback periods

#### 4. Security Agent
- **Purpose**: Manages system security and threat detection
- **Capabilities**:
  - Authentication and authorization
  - Input validation and sanitization
  - Threat detection and response
  - Security monitoring
- **Input**: User credentials, system requests
- **Output**: Security assessments, access control decisions

#### 5. Communication Coordinator
- **Purpose**: Facilitates inter-agent communication
- **Capabilities**:
  - Message routing
  - Protocol management
  - Error handling
  - Performance monitoring
- **Protocol**: Model Context Protocol (MCP)

### Data Flow Architecture

```
User Request → API Gateway → Security Agent → Agent Coordinator
                                                      ↓
Site Selection Agent ←→ Resource Estimation Agent ←→ Cost Evaluation Agent
                                                      ↓
LLM Service ←→ NLP Service ←→ IR Service ←→ Database
                                                      ↓
Response Generation → Security Validation → User Response
```

## Features

### Core Functionality

#### Site Analysis
- **Geospatial Analysis**: Comprehensive evaluation of site characteristics
- **Resource Potential**: Solar, wind, and hydro resource assessment
- **Environmental Factors**: Impact assessment and compliance checking
- **Regulatory Analysis**: Permitting requirements and compliance evaluation
- **Accessibility Assessment**: Infrastructure and connectivity analysis

#### Resource Estimation
- **Solar Resource**: Irradiance analysis, capacity factor calculation
- **Wind Resource**: Wind speed analysis, turbine performance modeling
- **Hydro Resource**: Flow analysis, head calculation, generation potential
- **Weather Integration**: Historical and forecast weather data
- **Uncertainty Quantification**: Confidence intervals and risk factors

#### Financial Analysis
- **Cost Modeling**: CAPEX and OPEX estimation
- **Financial Metrics**: NPV, IRR, payback period, LCOE
- **Sensitivity Analysis**: Parameter variation impact assessment
- **Risk Assessment**: Financial and technical risk evaluation
- **Scenario Planning**: Multiple project scenarios comparison

#### AI-Powered Insights
- **Natural Language Processing**: Text analysis and document processing
- **LLM Integration**: Advanced reasoning and decision support
- **Pattern Recognition**: Historical data analysis and trend identification
- **Predictive Modeling**: Future performance and risk prediction
- **Automated Reporting**: Comprehensive report generation

### Security Features

#### Authentication & Authorization
- **JWT Token Authentication**: Secure user authentication
- **Role-Based Access Control**: Granular permission management
- **Multi-Factor Authentication**: Enhanced security options
- **Session Management**: Secure session handling

#### Data Protection
- **Encryption**: AES encryption for sensitive data
- **Input Sanitization**: XSS and injection attack prevention
- **Data Anonymization**: Privacy-preserving data handling
- **Audit Logging**: Comprehensive activity tracking

#### Threat Detection
- **Real-time Monitoring**: Continuous security monitoring
- **Anomaly Detection**: Unusual activity identification
- **Rate Limiting**: API abuse prevention
- **Incident Response**: Automated threat response

### Responsible AI Implementation

#### Fairness & Bias Detection
- **Geographical Bias Detection**: Regional representation analysis
- **Socioeconomic Fairness**: Community impact assessment
- **Demographic Parity**: Equal opportunity evaluation
- **Bias Mitigation**: Automated bias correction strategies

#### Transparency & Explainability
- **Decision Explanations**: Clear reasoning for AI decisions
- **Feature Importance**: Input factor weighting
- **Confidence Scores**: Uncertainty quantification
- **Alternative Scenarios**: Multiple outcome analysis

#### Accountability & Compliance
- **Audit Trails**: Complete decision history tracking
- **Compliance Monitoring**: Regulatory requirement checking
- **Human Oversight**: Human-in-the-loop validation
- **Ethical Guidelines**: AI ethics compliance

## Installation

### Prerequisites
- Python 3.11+
- Node.js 18+
- PostgreSQL 14+ with PostGIS extension
- Redis (for caching)
- Elasticsearch (optional, for advanced search)

### Setup Instructions

1. **Clone the repository**:
```bash
git clone https://github.com/yourusername/GeoSpark.git
cd GeoSpark
```

2. **Create virtual environment**:
```bash
python -m venv venv
source venv/bin/activate  # On Windows: venv\Scripts\activate
```

3. **Install Python dependencies**:
```bash
pip install -r requirements.txt
```

4. **Install Node.js dependencies** (if using frontend):
```bash
cd frontend
npm install
cd ..
```

5. **Set up environment variables**:
```bash
cp env.example .env
# Edit .env with your configuration
```

6. **Initialize the database**:
```bash
python scripts/init_db.py
```

7. **Run database migrations**:
```bash
alembic upgrade head
```

8. **Start the application**:
```bash
# Start backend
python main.py

# Start frontend (in another terminal)
cd frontend
npm start
```

---

## Usage

Once the application is running locally, you can interact with the API endpoints or the web frontend to perform site selection, resource estimation, and cost evaluation.

### Example: Site Selection API Request
```bash
curl -X POST http://localhost:8000/api/v1/site-selection \
  -H "Content-Type: application/json" \
  -d '{
    "latitude": 7.8731,
    "longitude": 80.7718,
    "energy_type": "solar"
  }'


```
 ## Repository Structure
GeoSpark/
├── main.py                  # FastAPI entry point
├── app/
│   ├── agents/              # AI agents (site selection, cost, resource)
│   ├── routes/              # API endpoints
│   ├── services/            # Core logic and AI integration
│   ├── database/            # Database models, queries, and setup
│   ├── security/            # JWT, AES, and input sanitization
│   └── utils/               # Helper functions and constants
├── scripts/
│   └── init_db.py           # Database initialization script
├── frontend/                # React/Next.js frontend app
├── requirements.txt         # Python dependencies
├── alembic/                 # Database migrations
├── .env.example             # Environment variable template
└── README.md                # Documentation file


This structure ensures clear separation between backend logic, AI agents, and frontend components for maintainability and scalability.

``
## Commercialization

GeoSpark can be deployed as a commercial SaaS platform for:

Government renewable energy planning

Private-sector site feasibility analysis

Academic research and environmental modeling

**Potential Revenue Streams**

Subscription-based data analysis access

On-demand report generation
<<<<<<< HEAD

Integration with third-party GIS and energy platforms
=======
>>>>>>> bfb5e83c

Integration with third-party GIS and energy platforms

<<<<<<< HEAD
=======
``
>>>>>>> bfb5e83c
## Contributors
- Lahiruni Ariyawansha – Project Leader /Backend /Agents / Chatbot AI Systems
- Poornima Liyanage – Backend /Agents / API connection
- Durangi Abeykoon – Frontend / Visualization / Agents
- Theekshana Ranasinghe– Frontend / Testing /Agents<|MERGE_RESOLUTION|>--- conflicted
+++ resolved
@@ -284,18 +284,11 @@
 Subscription-based data analysis access
 
 On-demand report generation
-<<<<<<< HEAD
 
 Integration with third-party GIS and energy platforms
-=======
->>>>>>> bfb5e83c
 
 Integration with third-party GIS and energy platforms
 
-<<<<<<< HEAD
-=======
-``
->>>>>>> bfb5e83c
 ## Contributors
 - Lahiruni Ariyawansha – Project Leader /Backend /Agents / Chatbot AI Systems
 - Poornima Liyanage – Backend /Agents / API connection
